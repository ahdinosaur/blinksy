<<<<<<< HEAD
pub mod bits;
pub(crate) mod component;
=======
mod component;
mod map_range;

pub(crate) use self::component::*;
pub use self::map_range::*;
>>>>>>> 42ca8b6c
<|MERGE_RESOLUTION|>--- conflicted
+++ resolved
@@ -1,10 +1,6 @@
-<<<<<<< HEAD
 pub mod bits;
 pub(crate) mod component;
-=======
-mod component;
 mod map_range;
 
 pub(crate) use self::component::*;
-pub use self::map_range::*;
->>>>>>> 42ca8b6c
+pub use self::map_range::*;