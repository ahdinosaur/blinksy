--- conflicted
+++ resolved
@@ -1,4 +1,3 @@
-<<<<<<< HEAD
 //! # Clocked LED Driver Abstractions
 //!
 //! This module provides abstractions for driving "clocked" LED protocols, such as
@@ -28,31 +27,29 @@
 //! ## Example
 //!
 //! ```rust
-//! use blinksy::driver::{ClockedLed, ClockedWriter};
-//! use palette::Srgb;
+//! use blinksy::{color::{ColorComponent, ColorCorrection, OutputColor}, driver::{ClockedLed, ClockedWriter}};
 //!
 //! // Define a new LED chipset with specific protocol requirements
 //! struct MyLed;
 //!
 //! impl ClockedLed for MyLed {
 //!     type Word = u8;
-//!     type Color = Srgb;
 //!
 //!     fn start<W: ClockedWriter<Word = Self::Word>>(writer: &mut W) -> Result<(), W::Error> {
 //!         // Write start frame
 //!         writer.write(&[0x00, 0x00, 0x00, 0x00])
 //!     }
 //!
-//!     fn color<W: ClockedWriter<Word = Self::Word>>(
+//!     fn color<W: ClockedWriter<Word = Self::Word>, C: OutputColor>(
 //!         writer: &mut W,
-//!         color: Self::Color,
+//!         color: C,
 //!         brightness: f32,
+//!         gamma: f32,
+//!         correction: ColorCorrection,
 //!     ) -> Result<(), W::Error> {
 //!         // Write color data for one LED
-//!         let r = (color.red * 255.0 * brightness) as u8;
-//!         let g = (color.green * 255.0 * brightness) as u8;
-//!         let b = (color.blue * 255.0 * brightness) as u8;
-//!         writer.write(&[0x80, r, g, b])
+//!         let rgb: [u8; 3] = color.to_led_rgb(brightness, gamma, correction);
+//!         writer.write(&[0x80, rgb[0], rgb[1], rgb[2]])
 //!     }
 //!
 //!     fn reset<W: ClockedWriter<Word = Self::Word>>(_: &mut W) -> Result<(), W::Error> {
@@ -66,13 +63,9 @@
 //!     }
 //! }
 //! ```
-=======
-use crate::color::ColorCorrection;
-use crate::color::OutputColor;
->>>>>>> 538f1199
+use crate::color::{ColorCorrection, OutputColor};
 
 use super::LedDriver;
-use palette::FromColor;
 
 mod delay;
 mod spi;
@@ -116,10 +109,6 @@
     /// The word type (typically u8).
     type Word: Copy + 'static;
 
-<<<<<<< HEAD
-    /// The color representation type.
-    type Color;
-
     /// Writes a start frame to begin a transmission.
     ///
     /// This typically sends some form of header that identifies the beginning
@@ -147,13 +136,7 @@
     /// # Returns
     ///
     /// Ok(()) on success or an error if the write fails
-    fn color<Writer: ClockedWriter<Word = Self::Word>>(
-=======
-    fn start<Writer: ClockedWriter<Word = Self::Word>>(
-        writer: &mut Writer,
-    ) -> Result<(), Writer::Error>;
     fn color<Writer: ClockedWriter<Word = Self::Word>, Color: OutputColor>(
->>>>>>> 538f1199
         writer: &mut Writer,
         color: Color,
         brightness: f32,
@@ -204,6 +187,8 @@
     /// * `writer` - The writer implementation to use
     /// * `pixels` - Iterator over colors
     /// * `brightness` - Global brightness scaling factor (0.0 to 1.0)
+    /// * `gamma` - Gamma correction factor
+    /// * `correction` - Color correction factors
     ///
     /// # Returns
     ///
