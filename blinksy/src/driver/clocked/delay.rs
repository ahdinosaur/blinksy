<<<<<<< HEAD
//! # Clocked Delay-based LED Driver
//!
//! This module provides an implementation of the LedDriver trait for clocked LEDs
//! using GPIO bit-banging with a delay timer. It handles both data and clock lines
//! to generate the protocol timing.
//!
//! The implementation uses:
//!
//! - Separate GPIO pins for data and clock
//! - A delay provider for timing control
//! - Parameters defined by a ClockedLed implementation
//!
//! ## Usage
//!
//! ```rust
//! use embedded_hal::digital::OutputPin;
//! use embedded_hal::delay::DelayNs;
//! use blinksy::{driver::ClockedDelayDriver, drivers::Apa102Led};
//! use blinksy::time::Megahertz;
//!
//! fn setup_leds<D, C, Delay>(
//!     data_pin: D,
//!     clock_pin: C,
//!     delay: Delay
//! ) -> ClockedDelayDriver<Apa102Led, D, C, Delay>
//! where
//!     D: OutputPin,
//!     C: OutputPin,
//!     Delay: DelayNs,
//! {
//!     // Create a new APA102 driver with 2 MHz data rate
//!     ClockedDelayDriver::<Apa102Led, _, _, _>::new(
//!         data_pin,
//!         clock_pin,
//!         delay,
//!         Megahertz::MHz(2)
//!     )
//! }
//! ```

use crate::time::{Megahertz, Nanoseconds};
=======
use crate::{
    color::{ColorCorrection, OutputColor},
    time::{Megahertz, Nanoseconds},
};
>>>>>>> 538f1199
use core::marker::PhantomData;
use embedded_hal::{delay::DelayNs, digital::OutputPin};

use super::{ClockedLed, ClockedWriter, LedDriver};

/// Driver for clocked LEDs using GPIO bit-banging with a delay timer.
///
/// # Type Parameters
///
/// * `Led` - The LED protocol implementation (must implement ClockedLed)
/// * `Data` - The GPIO pin type for data output
/// * `Clock` - The GPIO pin type for clock output
/// * `Delay` - The delay provider
#[derive(Debug)]
pub struct ClockedDelayDriver<Led, Data, Clock, Delay>
where
    Led: ClockedLed,
    Data: OutputPin,
    Clock: OutputPin,
    Delay: DelayNs,
{
    /// Marker for the LED protocol type
    led: PhantomData<Led>,

    /// Writer implementation for the clocked protocol
    writer: ClockedDelayWriter<Data, Clock, Delay>,
}

impl<Led, Data, Clock, Delay> ClockedDelayDriver<Led, Data, Clock, Delay>
where
    Led: ClockedLed,
    Data: OutputPin,
    Clock: OutputPin,
    Delay: DelayNs,
{
    /// Creates a new clocked LED driver.
    ///
    /// # Arguments
    ///
    /// * `data` - The GPIO pin for data output
    /// * `clock` - The GPIO pin for clock output
    /// * `delay` - The delay provider for timing control
    /// * `data_rate` - The clock frequency in MHz
    ///
    /// # Returns
    ///
    /// A new ClockedDelayDriver instance
    pub fn new(data: Data, clock: Clock, delay: Delay, data_rate: Megahertz) -> Self {
        Self {
            led: PhantomData,
            writer: ClockedDelayWriter::new(data, clock, delay, data_rate),
        }
    }
}

impl<Led, Data, Clock, Delay> LedDriver for ClockedDelayDriver<Led, Data, Clock, Delay>
where
    Led: ClockedLed<Word = u8>,
    Data: OutputPin,
    Clock: OutputPin,
    Delay: DelayNs,
{
    type Error = <ClockedDelayWriter<Data, Clock, Delay> as ClockedWriter>::Error;

<<<<<<< HEAD
    /// Writes a sequence of colors to the LED chain.
    ///
    /// Delegates to the Led::clocked_write method to handle the protocol-specific details.
    ///
    /// # Arguments
    ///
    /// * `pixels` - Iterator over colors
    /// * `brightness` - Global brightness scaling factor (0.0 to 1.0)
    ///
    /// # Returns
    ///
    /// Ok(()) on success or an error if transmission fails
    fn write<I, C>(&mut self, pixels: I, brightness: f32) -> Result<(), Self::Error>
=======
    fn write<I, C>(
        &mut self,
        pixels: I,
        brightness: f32,
        gamma: f32,
        correction: ColorCorrection,
    ) -> Result<(), Self::Error>
>>>>>>> 538f1199
    where
        I: IntoIterator<Item = C>,
        C: OutputColor,
    {
        Led::clocked_write(&mut self.writer, pixels, brightness, gamma, correction)
    }
}

/// Implementation of ClockedWriter using GPIO bit-banging with delays.
///
/// This type handles the low-level bit-banging of data and clock pins
/// to transmit data using a clocked protocol.
#[derive(Debug)]
pub struct ClockedDelayWriter<Data, Clock, Delay>
where
    Data: OutputPin,
    Clock: OutputPin,
    Delay: DelayNs,
{
    /// GPIO pin for data transmission
    data: Data,

    /// GPIO pin for clock signal
    clock: Clock,

    /// Delay provider for timing control
    delay: Delay,

    /// Half-cycle duration in nanoseconds
    t_half_cycle_ns: u32,
}

impl<Data, Clock, Delay> ClockedDelayWriter<Data, Clock, Delay>
where
    Data: OutputPin,
    Clock: OutputPin,
    Delay: DelayNs,
{
    /// Creates a new ClockedDelayWriter.
    ///
    /// # Arguments
    ///
    /// * `data` - The GPIO pin for data output
    /// * `clock` - The GPIO pin for clock output
    /// * `delay` - The delay provider for timing control
    /// * `data_rate` - The clock frequency in MHz
    ///
    /// # Returns
    ///
    /// A new ClockedDelayWriter instance
    pub fn new(data: Data, clock: Clock, delay: Delay, data_rate: Megahertz) -> Self {
        let t_cycle: Nanoseconds = data_rate.into_duration();
        let t_half_cycle = t_cycle / 2;
        let t_half_cycle_ns = t_half_cycle.to_nanos();

        Self {
            data,
            clock,
            delay,
            t_half_cycle_ns,
        }
    }
}

/// Error type for the ClockedDelayWriter.
///
/// This enum wraps errors from the data and clock pins to provide
/// a unified error type for the writer.
#[derive(Debug)]
pub enum ClockedDelayError<Data, Clock>
where
    Data: OutputPin,
    Clock: OutputPin,
{
    /// Error from the data pin
    Data(Data::Error),

    /// Error from the clock pin
    Clock(Clock::Error),
}

impl<Data, Clock, Delay> ClockedWriter for ClockedDelayWriter<Data, Clock, Delay>
where
    Data: OutputPin,
    Clock: OutputPin,
    Delay: DelayNs,
{
    type Error = ClockedDelayError<Data, Clock>;
    type Word = u8;

    /// Writes a slice of bytes using the bit-banging technique.
    ///
    /// For each bit:
    /// 1. Sets the data line to the bit value
    /// 2. Waits for half a clock cycle
    /// 3. Sets the clock line high
    /// 4. Waits for half a clock cycle
    /// 5. Sets the clock line low
    ///
    /// # Arguments
    ///
    /// * `words` - Slice of bytes to write
    ///
    /// # Returns
    ///
    /// Ok(()) on success or an error if pin operation fails
    fn write(&mut self, words: &[Self::Word]) -> Result<(), Self::Error> {
        for byte in words {
            for bit_position in [128, 64, 32, 16, 8, 4, 2, 1] {
                match byte & bit_position {
                    0 => self.data.set_low(),
                    _ => self.data.set_high(),
                }
                .map_err(ClockedDelayError::Data)?;

                self.delay.delay_ns(self.t_half_cycle_ns);
                self.clock.set_high().map_err(ClockedDelayError::Clock)?;
                self.delay.delay_ns(self.t_half_cycle_ns);
                self.clock.set_low().map_err(ClockedDelayError::Clock)?;
            }
        }
        Ok(())
    }
}<|MERGE_RESOLUTION|>--- conflicted
+++ resolved
@@ -1,4 +1,3 @@
-<<<<<<< HEAD
 //! # Clocked Delay-based LED Driver
 //!
 //! This module provides an implementation of the LedDriver trait for clocked LEDs
@@ -39,13 +38,10 @@
 //! }
 //! ```
 
-use crate::time::{Megahertz, Nanoseconds};
-=======
 use crate::{
     color::{ColorCorrection, OutputColor},
     time::{Megahertz, Nanoseconds},
 };
->>>>>>> 538f1199
 use core::marker::PhantomData;
 use embedded_hal::{delay::DelayNs, digital::OutputPin};
 
@@ -110,7 +106,6 @@
 {
     type Error = <ClockedDelayWriter<Data, Clock, Delay> as ClockedWriter>::Error;
 
-<<<<<<< HEAD
     /// Writes a sequence of colors to the LED chain.
     ///
     /// Delegates to the Led::clocked_write method to handle the protocol-specific details.
@@ -119,12 +114,12 @@
     ///
     /// * `pixels` - Iterator over colors
     /// * `brightness` - Global brightness scaling factor (0.0 to 1.0)
+    /// * `gamma` - Gamma correction factor
+    /// * `correction` - Color correction factors
     ///
     /// # Returns
     ///
     /// Ok(()) on success or an error if transmission fails
-    fn write<I, C>(&mut self, pixels: I, brightness: f32) -> Result<(), Self::Error>
-=======
     fn write<I, C>(
         &mut self,
         pixels: I,
@@ -132,7 +127,6 @@
         gamma: f32,
         correction: ColorCorrection,
     ) -> Result<(), Self::Error>
->>>>>>> 538f1199
     where
         I: IntoIterator<Item = C>,
         C: OutputColor,
