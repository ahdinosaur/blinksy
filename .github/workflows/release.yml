name: Release

on:
  push:
    tags:
      - '*/v*'  # Match tags like blinksy/v0.1.0, gledopto/v1.2.3, etc.

  workflow_dispatch:

jobs:
  publish:
    runs-on: ubuntu-latest
    steps:
      - uses: actions/checkout@v4
        with:
          fetch-depth: 1

      - name: Extract crate and version from tag
        id: tag-info
        run: |
          TAG_NAME=${GITHUB_REF#refs/tags/}
          CRATE=$(echo $TAG_NAME | cut -d'/' -f1)
          VERSION=$(echo $TAG_NAME | sed 's/.*\/v//')
          echo "crate=$CRATE" >> $GITHUB_OUTPUT
          echo "version=$VERSION" >> $GITHUB_OUTPUT
          # Determine if this is an ESP crate
          if [[ -d "esp/$CRATE" ]]; then
            echo "workspace=esp" >> $GITHUB_OUTPUT
          else
            echo "workspace=root" >> $GITHUB_OUTPUT
          fi

      - name: Set up Rust toolchain
        uses: actions-rs/toolchain@v1
        if: steps.tag-info.outputs.workspace == 'root'
        with:
          toolchain: stable

      - name: Set up ESP toolchain
        uses: esp-rs/xtensa-toolchain@v1.6
        if: steps.tag-info.outputs.workspace == 'esp'
        with:
          ldproxy: false
<<<<<<< HEAD
          version: 1.86.0.0
=======
          version: 1.88.0.0
>>>>>>> 42ca8b6c

      - uses: Swatinem/rust-cache@v2
        with:
          prefix-key: "release-${{ steps.tag-info.outputs.workspace }}"
          cache-all-crates: true

      - name: Login to crates.io
        uses: actions-rs/cargo@v1
        with:
          command: login
          args: ${{ secrets.CRATES_TOKEN }}

      - name: Publish crate
        run: |
          CRATE=${{ steps.tag-info.outputs.crate }}
          WORKSPACE=${{ steps.tag-info.outputs.workspace }}

          CARGO_ARGS=""

          if [[ "$WORKSPACE" == "esp" ]]; then
            cd esp
          fi

          # Must use a chip feature to build blinksy-esp
          if [[ "$CRATE" == "blinksy-esp" ]]; then
            CARGO_ARGS="-F esp32"
          fi

          # Must use a board feature to build gledopto
          if [[ "$CRATE" == "gledopto" ]]; then
            CARGO_ARGS="-F gl_c_016wl_d"
          fi

          cargo publish -p $CRATE $CARGO_ARGS<|MERGE_RESOLUTION|>--- conflicted
+++ resolved
@@ -41,11 +41,7 @@
         if: steps.tag-info.outputs.workspace == 'esp'
         with:
           ldproxy: false
-<<<<<<< HEAD
-          version: 1.86.0.0
-=======
           version: 1.88.0.0
->>>>>>> 42ca8b6c
 
       - uses: Swatinem/rust-cache@v2
         with:
