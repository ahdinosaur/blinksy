--- conflicted
+++ resolved
@@ -158,11 +158,8 @@
 
 Breaking changes:
 
-<<<<<<< HEAD
+- [#93](https://github.com/ahdinosaur/blinksy/pull/93): Make more features optional
 - [#92](https://github.com/ahdinosaur/blinksy/pull/92): Document and enforce generic constants in ControlBuilder
-=======
-- [#93](https://github.com/ahdinosaur/blinksy/pull/93): Make more features optional
->>>>>>> 20a4946e
 - [#90](https://github.com/ahdinosaur/blinksy/pull/90): Re-architect to pre-calculate a buffer for each frame
 - [#82](https://github.com/ahdinosaur/blinksy/pull/82): Use pixels buffer
   - Write all colors from `Pattern` iterator to pixel buffer, then write pixel buffer to LEDs with `Driver`.
