--- conflicted
+++ resolved
@@ -59,15 +59,9 @@
 
 use blinksy::{
     color::{ColorCorrection, FromColor, LinearSrgb, Srgb},
-<<<<<<< HEAD
     driver::Driver,
-    layout::{Layout1d, Layout2d, LayoutForDim},
-    markers::{Dim1d, Dim2d},
-=======
-    dimension::{Dim1d, Dim2d, Dim3d, LayoutForDim},
-    driver::Driver,
-    layout::{Layout1d, Layout2d, Layout3d},
->>>>>>> 42ca8b6c
+    layout::{Layout1d, Layout2d, Layout3d, LayoutForDim},
+    markers::{Dim1d, Dim2d, Dim3d},
 };
 use core::{fmt, marker::PhantomData};
 use egui_miniquad as egui_mq;
