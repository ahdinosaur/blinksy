--- conflicted
+++ resolved
@@ -60,13 +60,8 @@
 
 use crate::{
     color::Okhsv,
-<<<<<<< HEAD
-    layout::{Layout1d, Layout2d},
-    markers::{Dim1d, Dim2d},
-=======
-    dimension::{Dim1d, Dim2d, Dim3d},
     layout::{Layout1d, Layout2d, Layout3d},
->>>>>>> 42ca8b6c
+    markers::{Dim1d, Dim2d, Dim3d},
     pattern::Pattern,
 };
 
